--- conflicted
+++ resolved
@@ -111,9 +111,7 @@
   } catch (error) {
     console.error('❌ Fetch projects error:', error);
     res.status(500).json({ message: 'Failed to fetch projects', error: error.message });
-  }
-};
-
+  
 // Get single project by ID
 export const getProjectById = async (req, res) => {
   try {
@@ -153,17 +151,12 @@
 
     res.json({ project });
   } catch (error) {
-<<<<<<< HEAD
     console.error('❌ Fetch project by ID error:', error);
     
-    // Handle invalid ObjectId
     if (error.name === 'CastError') {
       return res.status(400).json({ message: 'Invalid project ID format' });
     }
-    
-=======
-    console.error('❌ Fetch project error:', error);
->>>>>>> b56bf9fe
+
     res.status(500).json({ message: 'Failed to fetch project', error: error.message });
   }
 };
